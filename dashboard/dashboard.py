#!/usr/bin/env python3
# dashboard.py

"""
Cloud Vitals Dashboard

This script runs on your local machine (or a separate VM).
Periodically checks the Cloud Vital Agents' endpoints using requests,
aggregates the returned data, and renders the resulting data visually. 
"""

import sys
import requests
import tkinter as tk
import matplotlib.pyplot as plt
from matplotlib.backends.backend_tkagg import FigureCanvasTkAgg

# Agent endpoint and polling settings
<<<<<<< HEAD
AGENT_URL       = "http://IPADDR:5000/metrics"
=======
AGENT_URL       = "http://IPADDRESS:5000/metrics"
>>>>>>> 60bc5bfd
POLL_INTERVAL   = 1000   # ms between polls
HISTORY_LENGTH  = 60     # points to keep in each chart

# Stress control settings
STRESS_URL      = AGENT_URL.replace('/metrics', '/stress')
<<<<<<< HEAD
STRESS_DURATION = 20    # per test
STRESS_CLASSES  = ["cpu","filesystem", "swap", "net", "io"]
#STRESS_CLASSES  = ["cpu", "io", "filesystem"]
=======
STRESS_DURATION = 60    # per test
# STRESS_CLASSES  = ["cpu", "io", "filesystem", "swap", "net"]
STRESS_CLASSES  = ["cpu", "io", "filesystem"]
>>>>>>> 60bc5bfd

# Buffers for historical data
cpu_data    = [0] * HISTORY_LENGTH
mem_data    = [0] * HISTORY_LENGTH
swap_data   = [0] * HISTORY_LENGTH
disk_data   = [0] * HISTORY_LENGTH
net_data    = [0] * HISTORY_LENGTH
<<<<<<< HEAD
io_data     = [0] * HISTORY_LENGTH
=======
>>>>>>> 60bc5bfd

def make_graph(frame, title):
    fig     = plt.figure(figsize=(3,2))
    ax      = fig.add_subplot(1,1,1)
    line,   = ax.plot(range(HISTORY_LENGTH), [0] * HISTORY_LENGTH)
    ax.set_title(title)
    fig.tight_layout()

    # If this is a percent chart, fix y-axis to 0-100
    if title.endswith("%"):
        ax.set_ylim(0, 100)

    canvas = FigureCanvasTkAgg(fig, master=frame)
    canvas.draw()
    canvas.get_tk_widget().pack()
    return line, fig

def fetch_and_update():
    try:
        data = requests.get(AGENT_URL, timeout=2).json()
    except Exception:
        # Skip this cycle on error
        window.after(POLL_INTERVAL, fetch_and_update)
        return
    
    # Shift in new samples, drop oldest
    cpu_data.append(data.get("cpu_percent", 0));    cpu_data.pop(0)
    mem_data.append(data.get("memory_percent", 0)); mem_data.pop(0)
    swap_data.append(data.get("swap_percent", 0));  swap_data.pop(0)
    disk_data.append(data.get("disk_percent", 0));  disk_data.pop(0)
    net_data.append(data.get("network_average_bytes_per_sec", 0));  net_data.pop(0)
<<<<<<< HEAD
    io_data.append(data.get("io_percent", 0)); io_data.pop(0)
=======
>>>>>>> 60bc5bfd

    # Update lines
    cpu_line.set_ydata(cpu_data)
    mem_line.set_ydata(mem_data)
    swap_line.set_ydata(swap_data)
    disk_line.set_ydata(disk_data)
    net_line.set_ydata(net_data)
<<<<<<< HEAD
    io_line.set_ydata(io_data)
=======
>>>>>>> 60bc5bfd

    # Autoscale the network axis to fit the newest data
    net_ax = net_fig.axes[0]
    net_ax.relim()
    net_ax.autoscale_view()

    # Redraw each figure
    cpu_fig.canvas.draw()
    mem_fig.canvas.draw()
    swap_fig.canvas.draw()
    disk_fig.canvas.draw()
    net_fig.canvas.draw()
<<<<<<< HEAD
    io_fig.canvas.draw()
=======
>>>>>>> 60bc5bfd

    # Update detail labels
    for key, title in detail_specs:
        detail_vars[key].set(f"{title}: {data.get(key, 0)}")

    window.after(POLL_INTERVAL, fetch_and_update)

# Build UI
window = tk.Tk()
def on_closing():
    # Stop the mainloop and exit the script
    window.quit()   # Breaks out of the main loop
    sys.exit(0)     # Terminates the process
window.protocol("WM_DELETE_WINDOW", on_closing)
window.title("Cloud Vitals Dashboard")
<<<<<<< HEAD
window.geometry("2000x400")
=======
window.geometry("1672x400")
>>>>>>> 60bc5bfd

tk.Label(window, text="Cloud Vitals Dashboard", font=("Arial",16)).pack(pady=10)

# Map of metric key -> (label text, StringVar)
detail_vars = {}
detail_specs = [
    ("memory_total", "Mem Total"),
    ("memory_used",  "Mem Used"),
    ("memory_free",  "Mem Free"),
    ("swap_total",   "Swap Total"),
    ("swap_used",    "Swap Used"),
    ("swap_free",    "Swap Free"),
    ("disk_total",   "Disk Total"),
    ("disk_used",    "Disk Used"),
    ("disk_free",    "Disk Free"),
]

detail_vars = {}

# Build the label row
details_frame = tk.LabelFrame(window, text="Details", padx=5, pady=5)
details_frame.pack(side="top", fill="x", padx=10, pady=5)

for idx, (key, title) in enumerate(detail_specs):
    var = tk.StringVar(value=f"{title}: 0")
    detail_vars[key] = var
    lbl = tk.Label(details_frame, textvariable=var, width=15, anchor="w")
    lbl.grid(row=0, column=idx, padx=2)

# Stress Toggle Buttons
stress_running  = {cls: False for cls in STRESS_CLASSES}
default_bg      = {}
buttons         = {}
def make_toggle(cls):
    def toggle():
        if not stress_running[cls]:
            # Start Stress
            try:
                r = requests.post(STRESS_URL, json={ "class": cls, "duration": STRESS_DURATION }, timeout=2)
                r.raise_for_status()
            except Exception as e:
                print(f"Failed to start {cls} stress: ", e)
            stress_running[cls] = True
            buttons[cls].config(text=f"Stop {cls.upper()}", bg="red")
        else:
            # Stop Stress
            try:
                r = requests.delete(f"{STRESS_URL}/{cls}", timeout=2)
                r.raise_for_status()
            except Exception as e:
                print(f"Failed to stop {cls} stress: ", e)
            stress_running[cls] = False
            buttons[cls].config(text=f"Start {cls.upper()}", bg=default_bg[cls])
    return toggle

ctrl_frame = tk.Frame(window, pady=10)
ctrl_frame.pack()

for cls in STRESS_CLASSES:
    btn = tk.Button(ctrl_frame, text=f"Start {cls.upper()}", command=make_toggle(cls))
    default_bg[cls] = btn.cget("background")
    btn.pack(side="left", padx=5)
    buttons[cls] = btn

# Create frames and graphs
frames = {}
for key, title in [
    ("cpu",  "CPU %"),
    ("mem",  "Mem %"),
    ("swap", "Swap %"),
    ("disk", "Disk %"),
    ("net",  "Net B/s"),
<<<<<<< HEAD
    ("io",   "IO %"),
=======
>>>>>>> 60bc5bfd
]:
    f = tk.LabelFrame(window, text=title, padx=5, pady=5)
    f.pack(side="left", padx=10, pady=10)
    frames[key] = f

# Initialize each graph and keep references
cpu_line, cpu_fig   = make_graph(frames["cpu"],  "CPU %")
mem_line, mem_fig   = make_graph(frames["mem"],  "Mem %")
swap_line, swap_fig = make_graph(frames["swap"], "Swap %")
disk_line, disk_fig = make_graph(frames["disk"], "Disk %")
net_line, net_fig   = make_graph(frames["net"],  "Net B/s")
<<<<<<< HEAD
io_line, io_fig     = make_graph(frames["io"],   "IO %")
=======
>>>>>>> 60bc5bfd

# Start polling loop
window.after(POLL_INTERVAL, fetch_and_update)
window.mainloop()<|MERGE_RESOLUTION|>--- conflicted
+++ resolved
@@ -1,4 +1,3 @@
-#!/usr/bin/env python3
 # dashboard.py
 
 """
@@ -16,25 +15,15 @@
 from matplotlib.backends.backend_tkagg import FigureCanvasTkAgg
 
 # Agent endpoint and polling settings
-<<<<<<< HEAD
 AGENT_URL       = "http://IPADDR:5000/metrics"
-=======
-AGENT_URL       = "http://IPADDRESS:5000/metrics"
->>>>>>> 60bc5bfd
 POLL_INTERVAL   = 1000   # ms between polls
 HISTORY_LENGTH  = 60     # points to keep in each chart
 
 # Stress control settings
 STRESS_URL      = AGENT_URL.replace('/metrics', '/stress')
-<<<<<<< HEAD
 STRESS_DURATION = 20    # per test
 STRESS_CLASSES  = ["cpu","filesystem", "swap", "net", "io"]
 #STRESS_CLASSES  = ["cpu", "io", "filesystem"]
-=======
-STRESS_DURATION = 60    # per test
-# STRESS_CLASSES  = ["cpu", "io", "filesystem", "swap", "net"]
-STRESS_CLASSES  = ["cpu", "io", "filesystem"]
->>>>>>> 60bc5bfd
 
 # Buffers for historical data
 cpu_data    = [0] * HISTORY_LENGTH
@@ -42,10 +31,7 @@
 swap_data   = [0] * HISTORY_LENGTH
 disk_data   = [0] * HISTORY_LENGTH
 net_data    = [0] * HISTORY_LENGTH
-<<<<<<< HEAD
 io_data     = [0] * HISTORY_LENGTH
-=======
->>>>>>> 60bc5bfd
 
 def make_graph(frame, title):
     fig     = plt.figure(figsize=(3,2))
@@ -70,17 +56,14 @@
         # Skip this cycle on error
         window.after(POLL_INTERVAL, fetch_and_update)
         return
-    
+
     # Shift in new samples, drop oldest
     cpu_data.append(data.get("cpu_percent", 0));    cpu_data.pop(0)
     mem_data.append(data.get("memory_percent", 0)); mem_data.pop(0)
     swap_data.append(data.get("swap_percent", 0));  swap_data.pop(0)
     disk_data.append(data.get("disk_percent", 0));  disk_data.pop(0)
     net_data.append(data.get("network_average_bytes_per_sec", 0));  net_data.pop(0)
-<<<<<<< HEAD
     io_data.append(data.get("io_percent", 0)); io_data.pop(0)
-=======
->>>>>>> 60bc5bfd
 
     # Update lines
     cpu_line.set_ydata(cpu_data)
@@ -88,10 +71,7 @@
     swap_line.set_ydata(swap_data)
     disk_line.set_ydata(disk_data)
     net_line.set_ydata(net_data)
-<<<<<<< HEAD
     io_line.set_ydata(io_data)
-=======
->>>>>>> 60bc5bfd
 
     # Autoscale the network axis to fit the newest data
     net_ax = net_fig.axes[0]
@@ -104,10 +84,7 @@
     swap_fig.canvas.draw()
     disk_fig.canvas.draw()
     net_fig.canvas.draw()
-<<<<<<< HEAD
     io_fig.canvas.draw()
-=======
->>>>>>> 60bc5bfd
 
     # Update detail labels
     for key, title in detail_specs:
@@ -123,11 +100,7 @@
     sys.exit(0)     # Terminates the process
 window.protocol("WM_DELETE_WINDOW", on_closing)
 window.title("Cloud Vitals Dashboard")
-<<<<<<< HEAD
 window.geometry("2000x400")
-=======
-window.geometry("1672x400")
->>>>>>> 60bc5bfd
 
 tk.Label(window, text="Cloud Vitals Dashboard", font=("Arial",16)).pack(pady=10)
 
@@ -200,10 +173,7 @@
     ("swap", "Swap %"),
     ("disk", "Disk %"),
     ("net",  "Net B/s"),
-<<<<<<< HEAD
     ("io",   "IO %"),
-=======
->>>>>>> 60bc5bfd
 ]:
     f = tk.LabelFrame(window, text=title, padx=5, pady=5)
     f.pack(side="left", padx=10, pady=10)
@@ -215,10 +185,7 @@
 swap_line, swap_fig = make_graph(frames["swap"], "Swap %")
 disk_line, disk_fig = make_graph(frames["disk"], "Disk %")
 net_line, net_fig   = make_graph(frames["net"],  "Net B/s")
-<<<<<<< HEAD
 io_line, io_fig     = make_graph(frames["io"],   "IO %")
-=======
->>>>>>> 60bc5bfd
 
 # Start polling loop
 window.after(POLL_INTERVAL, fetch_and_update)
