--- conflicted
+++ resolved
@@ -15,12 +15,6 @@
 import matplotlib.pyplot as plt
 from matplotlib.backends.backend_tkagg import FigureCanvasTkAgg
 
-<<<<<<< HEAD
-# create window, title and size of window
-window = tk.Tk()
-window.title("Cloud Vitals Dashboard")
-window.geometry("1500x400")
-=======
 # Agent endpoint and polling settings
 AGENT_URL       = "http://IPADDRESS:5000/metrics"
 POLL_INTERVAL   = 1000   # ms between polls
@@ -31,7 +25,6 @@
 STRESS_DURATION = 60    # per test
 # STRESS_CLASSES  = ["cpu", "io", "filesystem", "swap", "net"]
 STRESS_CLASSES  = ["cpu", "io", "filesystem"]
->>>>>>> 60bc5bfd
 
 # Buffers for historical data
 cpu_data    = [0] * HISTORY_LENGTH
@@ -182,19 +175,12 @@
     f.pack(side="left", padx=10, pady=10)
     frames[key] = f
 
-<<<<<<< HEAD
-#quit button closes dashboard
-quitButton = tk.Button(window,text="quit", command=exit).pack(side="bottom",padx=10, pady=10)
-
-window.mainloop()
-=======
 # Initialize each graph and keep references
 cpu_line, cpu_fig   = make_graph(frames["cpu"],  "CPU %")
 mem_line, mem_fig   = make_graph(frames["mem"],  "Mem %")
 swap_line, swap_fig = make_graph(frames["swap"], "Swap %")
 disk_line, disk_fig = make_graph(frames["disk"], "Disk %")
 net_line, net_fig   = make_graph(frames["net"],  "Net B/s")
->>>>>>> 60bc5bfd
 
 # Start polling loop
 window.after(POLL_INTERVAL, fetch_and_update)
